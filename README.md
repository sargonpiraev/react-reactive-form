--- conflicted
+++ resolved
@@ -1,26 +1,32 @@
 # React Reactive Forms
+
 [![Build Status](https://travis-ci.org/bietkul/react-reactive-form.svg?branch=master)](https://travis-ci.org/bietkul/react-reactive-form)
 [![NPM Version](https://img.shields.io/npm/v/react-reactive-form.svg?style=flat)](https://www.npmjs.com/package/react-reactive-form)
 
 It's a library inspired by the [Angular's Reactive Forms](https://angular.io/guide/reactive-forms), which allows to create a tree of form control objects in the component class and bind them with native form control elements.
+
 # Features
-- UI independent.
-- Zero dependencies. 
-- Nested forms.
-- Subscribers for value & status changes of controls.
-- Provides a set of validators & also supports custom sync & async validators.
-- Better form management with `FormGroup` & `FormArray` apis.
-- Customizable update strategy for better performace with large forms.
-# Installation
+
+* UI independent.
+* Zero dependencies.
+* Nested forms.
+* Subscribers for value & status changes of controls.
+* Provides a set of validators & also supports custom sync & async validators.
+* Better form management with `FormGroup` & `FormArray` apis.
+* Customizable update strategy for better performace with large forms.
+  # Installation
+
 ```sh
 npm install react-reactive-form --save
 ```
+
 # Basic Example
+
 ```js
 import React, { Component } from 'react';
-import { 
+import {
     FormBuilder,
-    FieldGroup, 
+    FieldGroup,
     FieldControl,
     Validators,
  } from "react-reactive-form";
@@ -30,14 +36,9 @@
         username: ["", Validators.required],
         password: ["", Validators.required],
         rememberMe: false
-<<<<<<< HEAD
       });
     }
     handleReset=() => {
-=======
-    });
-    handleReset=(e) => {
->>>>>>> 687f05ca
         this.loginForm.reset();
     }
     handleSubmit=(e) => {
@@ -56,7 +57,7 @@
                         <div>
                           <input {...handler()}/>
                           <span>
-                              {touched 
+                              {touched
                               && hasError("required")
                               && "Username is required"}
                           </span>
@@ -69,171 +70,7 @@
                         <div>
                           <input {...handler()}/>
                           <span>
-                              {touched 
-                              && hasError("required")
-                              && "Password is required"}
-                          </span>
-                        </div>  
-                      )}
-                    />
-                    <FieldControl
-                      name="rememberMe"
-                      render={({handler}) => (
-                        <div>
-                          <input {...handler("checkbox")}/>
-                        </div>
-                      )}
-                    />
-                    <button
-<<<<<<< HEAD
-                      type="button" 
-=======
-                      type="button"
->>>>>>> 687f05ca
-                      onClick={this.handleReset}
-                    >
-                      Reset
-                    </button>
-                    <button
-                      type="submit"
-                      disabled={invalid} 
-                    >
-                      Submit
-                    </button>
-                  </form>
-                )}
-              />
-        );
-    }
-}
-```
-## Add Dynamic Control
-You can also create dynamic controls without even initializing the group control object with the help of new react form components ( [FieldGroup](docs/api/FieldGroup.md), [FieldControl](docs/api/FieldControl.md), [FieldArray](docs/api/FieldArray.md)).
-
-```js
-import React, { Component } from 'react';
-import {
-    FieldGroup, 
-    FieldControl,
-    Validators
- } from "react-reactive-form";
-
-export default class Login extends Component {
-    handleSubmit=(e, value) => {
-        console.log("Form values", value);
-        e.preventDefault();
-    }
-    render() {
-        return (
-              <FieldGroup
-                render={({ get, invalid, reset, value }) => (
-                  <form onSubmit={(e) => this.handleSubmit(e, value)}>
-                    <FieldControl
-                      name="username"
-                      options={{ validators: Validators.required }}
-                      render={({ handler, touched, hasError }) => (
-                        <div>
-                          <input {...handler()}/>
-                          <span>
-                              {touched 
-                              && hasError("required")
-                              && "Username is required"}
-                          </span>
-                        </div>  
-                      )}
-                    />
-                    <FieldControl
-                      name="password"
-                      options={{ validators: Validators.required }}
-                      render={({ handler, touched, hasError }) => (
-                        <div>
-                          <input {...handler()}/>
-                          <span>
-                              {touched 
-                              && hasError("required")
-                              && "Password is required"}
-                          </span>
-                        </div>  
-                      )}
-                    />
-                    <FieldControl
-                      name="rememberMe"
-                      render={({handler}) => (
-                        <div>
-                          <input {...handler("checkbox")}/>
-                        </div>
-                      )}
-                    />
-                    <button
-                      type="button"
-                      onClick={() => reset()}
-                    >
-                      Reset
-                    </button>
-                    <button
-                      type="submit"
-                      disabled={invalid} 
-                    >
-                      Submit
-                    </button>
-                  </form>
-                )}
-              />
-        );
-    }
-}
-```
-<b>So, it's not mandatory that you need to define your control separately but if you want better control then you should do that, if your controls are dynamic then you can also initalize the empty group control and add the controls later.
-See the example:</b>
-
-```js
-import React, { Component } from 'react';
-import {
-    FormBuilder,
-    FieldGroup, 
-    FieldControl,
-    Validators
- } from "react-reactive-form";
-
-export default class Login extends Component {
-    // Initialize the empty group control
-    loginForm = FormBuilder.group({});
-    
-    handleReset=(e) => {
-        this.loginForm.reset();
-    }
-    handleSubmit=(e) => {
-        console.log("Form values", this.loginForm.value);
-        e.preventDefault();
-    }
-    render() {
-        return (
-              <FieldGroup
-                control={this.loginForm}
-                render={({ get, invalid, reset, value }) => (
-                  <form onSubmit={this.handleSubmit}>
-                    <FieldControl
-                      name="username"
-                      options={{ validators: Validators.required }}
-                      render={({ handler, touched, hasError }) => (
-                        <div>
-                          <input {...handler()}/>
-                          <span>
-                              {touched 
-                              && hasError("required")
-                              && "Username is required"}
-                          </span>
-                        </div>  
-                      )}
-                    />
-                    <FieldControl
-                      name="password"
-                      options={{ validators: Validators.required }}
-                      render={({ handler, touched, hasError }) => (
-                        <div>
-                          <input {...handler()}/>
-                          <span>
-                              {touched 
+                              {touched
                               && hasError("required")
                               && "Password is required"}
                           </span>
@@ -256,7 +93,7 @@
                     </button>
                     <button
                       type="submit"
-                      disabled={invalid} 
+                      disabled={invalid}
                     >
                       Submit
                     </button>
@@ -268,11 +105,151 @@
 }
 ```
 
+## Add Dynamic Control
+
+You can also create dynamic controls without even initializing the group control object with the help of new react form components ( [FieldGroup](docs/api/FieldGroup.md), [FieldControl](docs/api/FieldControl.md), [FieldArray](docs/api/FieldArray.md)).
+
+```js
+import React, { Component } from 'react'
+import { FieldGroup, FieldControl, Validators } from 'react-reactive-form'
+
+export default class Login extends Component {
+  handleSubmit = (e, value) => {
+    console.log('Form values', value)
+    e.preventDefault()
+  }
+  render() {
+    return (
+      <FieldGroup
+        render={({ get, invalid, reset, value }) => (
+          <form onSubmit={e => this.handleSubmit(e, value)}>
+            <FieldControl
+              name="username"
+              options={{ validators: Validators.required }}
+              render={({ handler, touched, hasError }) => (
+                <div>
+                  <input {...handler()} />
+                  <span>
+                    {touched && hasError('required') && 'Username is required'}
+                  </span>
+                </div>
+              )}
+            />
+            <FieldControl
+              name="password"
+              options={{ validators: Validators.required }}
+              render={({ handler, touched, hasError }) => (
+                <div>
+                  <input {...handler()} />
+                  <span>
+                    {touched && hasError('required') && 'Password is required'}
+                  </span>
+                </div>
+              )}
+            />
+            <FieldControl
+              name="rememberMe"
+              render={({ handler }) => (
+                <div>
+                  <input {...handler('checkbox')} />
+                </div>
+              )}
+            />
+            <button type="button" onClick={() => reset()}>
+              Reset
+            </button>
+            <button type="submit" disabled={invalid}>
+              Submit
+            </button>
+          </form>
+        )}
+      />
+    )
+  }
+}
+```
+
+<b>So, it's not mandatory that you need to define your control separately but if you want better control then you should do that, if your controls are dynamic then you can also initalize the empty group control and add the controls later.
+See the example:</b>
+
+```js
+import React, { Component } from 'react'
+import {
+  FormBuilder,
+  FieldGroup,
+  FieldControl,
+  Validators
+} from 'react-reactive-form'
+
+export default class Login extends Component {
+  // Initialize the empty group control
+  loginForm = FormBuilder.group({})
+
+  handleReset = e => {
+    this.loginForm.reset()
+  }
+  handleSubmit = e => {
+    console.log('Form values', this.loginForm.value)
+    e.preventDefault()
+  }
+  render() {
+    return (
+      <FieldGroup
+        control={this.loginForm}
+        render={({ get, invalid, reset, value }) => (
+          <form onSubmit={this.handleSubmit}>
+            <FieldControl
+              name="username"
+              options={{ validators: Validators.required }}
+              render={({ handler, touched, hasError }) => (
+                <div>
+                  <input {...handler()} />
+                  <span>
+                    {touched && hasError('required') && 'Username is required'}
+                  </span>
+                </div>
+              )}
+            />
+            <FieldControl
+              name="password"
+              options={{ validators: Validators.required }}
+              render={({ handler, touched, hasError }) => (
+                <div>
+                  <input {...handler()} />
+                  <span>
+                    {touched && hasError('required') && 'Password is required'}
+                  </span>
+                </div>
+              )}
+            />
+            <FieldControl
+              name="rememberMe"
+              render={({ handler }) => (
+                <div>
+                  <input {...handler('checkbox')} />
+                </div>
+              )}
+            />
+            <button type="button" onClick={this.handleReset}>
+              Reset
+            </button>
+            <button type="submit" disabled={invalid}>
+              Submit
+            </button>
+          </form>
+        )}
+      />
+    )
+  }
+}
+```
+
 # Documentation
+
 * [Getting Started](docs)
 * [API](docs/api/)
-# Code Sandboxes
-Try out `react-reactive-forms` in these sandbox versions of the Examples.
+  # Code Sandboxes
+  Try out `react-reactive-forms` in these sandbox versions of the Examples.
 * [Simple Form](https://codesandbox.io/s/4rxokpr270)
 * [Sync & Async Validation](https://codesandbox.io/s/qq8xq7j2w)
 * [User Registeration Form With Nested Forms](https://codesandbox.io/s/p2rqmr8qk7)
